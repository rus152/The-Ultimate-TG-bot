--- conflicted
+++ resolved
@@ -1,74 +1,44 @@
-<<<<<<< HEAD
-# Используем официальный образ Python в качестве базового
-FROM python:3.12-slim
-
-# Устанавливаем переменные окружения для предотвращения записи .pyc файлов и буферизации вывода
-ENV PYTHONDONTWRITEBYTECODE=1
-ENV PYTHONUNBUFFERED=1
-
-# Обновляем pip и устанавливаем системные зависимости
-RUN apt-get update && apt-get install -y --no-install-recommends \
-    ffmpeg \
-    && rm -rf /var/lib/apt/lists/*
-
-# Создаем рабочую директорию
-WORKDIR /app
-
-# Копируем файлы зависимостей
-COPY requirements.txt .
-
-# Устанавливаем зависимости Python
-RUN pip install --upgrade pip \
-    && pip install --no-cache-dir -r requirements.txt
-
-# Копируем остальной код приложения
-COPY . .
-
-# Указываем команду для запуска бота
-CMD ["python", "main.py"]
-=======
-# Этап 1: Сборка (build stage)
-FROM python:3.11-slim AS build
-
-# Установка зависимостей системы и Python
-RUN apt-get update && apt-get install -y --no-install-recommends \
-    ffmpeg \
-    && apt-get clean \
-    && rm -rf /var/lib/apt/lists/*
-
-# Создание рабочей директории
-WORKDIR /app
-
-# Копирование и установка зависимостей
-COPY requirements.txt .
-RUN python -m venv venv && \
-    ./venv/bin/pip install --upgrade pip && \
-    ./venv/bin/pip install --no-cache-dir -r requirements.txt
-
-# Копирование исходного кода и файлов окружения
-COPY main.py ./
-COPY .env ./
-
-# Этап 2: Финальный образ
-FROM python:3.11-slim
-
-# Установка зависимостей системы
-RUN apt-get update && apt-get install -y --no-install-recommends \
-    ffmpeg \
-    && apt-get clean \
-    && rm -rf /var/lib/apt/lists/*
-
-# Создание рабочей директории
-WORKDIR /app
-
-# Копирование виртуального окружения и исходного кода из этапа сборки
-COPY --from=build /app/venv ./venv
-COPY --from=build /app/main.py ./
-COPY --from=build /app/.env ./
-
-# Установка переменной PATH для использования виртуального окружения
-ENV PATH="/app/venv/bin:$PATH"
-
-# Определение команды запуска
-CMD ["python", "main.py"]
->>>>>>> 8b509ed6
+# Этап 1: Сборка (build stage)
+FROM python:3.11-slim AS build
+
+# Установка зависимостей системы и Python
+RUN apt-get update && apt-get install -y --no-install-recommends \
+    ffmpeg \
+    && apt-get clean \
+    && rm -rf /var/lib/apt/lists/*
+
+# Создание рабочей директории
+WORKDIR /app
+
+# Копирование и установка зависимостей
+COPY requirements.txt .
+RUN python -m venv venv && \
+    ./venv/bin/pip install --upgrade pip && \
+    ./venv/bin/pip install --no-cache-dir -r requirements.txt
+
+# Копирование исходного кода и файлов окружения
+COPY main.py ./
+COPY .env ./
+
+# Этап 2: Финальный образ
+FROM python:3.11-slim
+
+# Установка зависимостей системы
+RUN apt-get update && apt-get install -y --no-install-recommends \
+    ffmpeg \
+    && apt-get clean \
+    && rm -rf /var/lib/apt/lists/*
+
+# Создание рабочей директории
+WORKDIR /app
+
+# Копирование виртуального окружения и исходного кода из этапа сборки
+COPY --from=build /app/venv ./venv
+COPY --from=build /app/main.py ./
+COPY --from=build /app/.env ./
+
+# Установка переменной PATH для использования виртуального окружения
+ENV PATH="/app/venv/bin:$PATH"
+
+# Определение команды запуска
+CMD ["python", "main.py"]